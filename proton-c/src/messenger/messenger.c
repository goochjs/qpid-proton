/*
 *
 * Licensed to the Apache Software Foundation (ASF) under one
 * or more contributor license agreements.  See the NOTICE file
 * distributed with this work for additional information
 * regarding copyright ownership.  The ASF licenses this file
 * to you under the Apache License, Version 2.0 (the
 * "License"); you may not use this file except in compliance
 * with the License.  You may obtain a copy of the License at
 *
 *   http://www.apache.org/licenses/LICENSE-2.0
 *
 * Unless required by applicable law or agreed to in writing,
 * software distributed under the License is distributed on an
 * "AS IS" BASIS, WITHOUT WARRANTIES OR CONDITIONS OF ANY
 * KIND, either express or implied.  See the License for the
 * specific language governing permissions and limitations
 * under the License.
 *
 */

#include <proton/messenger.h>

#include <proton/connection.h>
#include <proton/delivery.h>
#include <proton/event.h>
#include <proton/object.h>
#include <proton/sasl.h>
#include <proton/session.h>
#include <proton/selector.h>

#include <assert.h>
#include <ctype.h>
#include <stdlib.h>
#include <string.h>
#include <stdio.h>

#include "util.h"
#include "platform.h"
#include "platform_fmt.h"
#include "store.h"
#include "transform.h"
#include "subscription.h"
#include "selectable.h"

typedef struct pn_link_ctx_t pn_link_ctx_t;

typedef struct {
  pn_string_t *text;
  bool passive;
  char *scheme;
  char *user;
  char *pass;
  char *host;
  char *port;
  char *name;
} pn_address_t;

// algorithm for granting credit to receivers
typedef enum {
  // pn_messenger_recv( X ), where:
  LINK_CREDIT_EXPLICIT, // X > 0
  LINK_CREDIT_AUTO,     // X == -1
  LINK_CREDIT_MANUAL    // X == -2
} pn_link_credit_mode_t;

struct pn_messenger_t {
  pn_address_t address;
  char *name;
  char *certificate;
  char *private_key;
  char *password;
  char *trusted_certificates;
  pn_io_t *io;
  pn_list_t *pending; // pending selectables
  pn_selectable_t *interruptor;
  pn_socket_t ctrl[2];
  pn_list_t *listeners;
  pn_list_t *connections;
  pn_selector_t *selector;
  pn_collector_t *collector;
  pn_list_t *credited;
  pn_list_t *blocked;
  pn_timestamp_t next_drain;
  uint64_t next_tag;
  pni_store_t *outgoing;
  pni_store_t *incoming;
  pn_list_t *subscriptions;
  pn_subscription_t *incoming_subscription;
  pn_error_t *error;
  pn_transform_t *routes;
  pn_transform_t *rewrites;
  pn_tracker_t outgoing_tracker;
  pn_tracker_t incoming_tracker;
  pn_string_t *original;
  pn_string_t *rewritten;
  pn_string_t *domain;
  int timeout;
  int send_threshold;
  pn_link_credit_mode_t credit_mode;
  int credit_batch;  // when LINK_CREDIT_AUTO
  int credit;        // available
  int distributed;   // credit
  int receivers;     // # receiver links
  int draining;      // # links in drain state
  int connection_error;
  int flags;
  pn_snd_settle_mode_t snd_settle_mode;
  pn_rcv_settle_mode_t rcv_settle_mode;
  pn_tracer_t tracer;
  pn_ssl_verify_mode_t ssl_peer_authentication_mode;
  bool blocking;
  bool passive;
  bool interrupted;
  bool worked;
};

#define CTX_HEAD                                \
  pn_messenger_t *messenger;                    \
  pn_selectable_t *selectable;                  \
  bool pending;

typedef struct pn_ctx_t {
  CTX_HEAD
} pn_ctx_t;

typedef struct {
  CTX_HEAD
  char *host;
  char *port;
  pn_subscription_t *subscription;
  pn_ssl_domain_t *domain;
} pn_listener_ctx_t;

typedef struct {
  CTX_HEAD
  pn_connection_t *connection;
  char *address;
  char *scheme;
  char *user;
  char *pass;
  char *host;
  char *port;
  pn_listener_ctx_t *listener;
} pn_connection_ctx_t;

static pn_connection_ctx_t *pni_context(pn_selectable_t *sel)
{
  assert(sel);
  pn_connection_ctx_t *ctx = (pn_connection_ctx_t *) pni_selectable_get_context(sel);
  assert(ctx);
  return ctx;
}

static pn_transport_t *pni_transport(pn_selectable_t *sel)
{
  return pn_connection_transport(pni_context(sel)->connection);
}

static ssize_t pni_connection_capacity(pn_selectable_t *sel)
{
  pn_transport_t *transport = pni_transport(sel);
  ssize_t capacity = pn_transport_capacity(transport);
  if (capacity < 0) {
    if (pn_transport_closed(transport)) {
      pni_selectable_set_terminal(sel, true);
    }
  }
  return capacity;
}

bool pn_messenger_flow(pn_messenger_t *messenger);

static ssize_t pni_connection_pending(pn_selectable_t *sel)
{
  pn_connection_ctx_t *ctx = pni_context(sel);
  pn_messenger_flow(ctx->messenger);
  pn_transport_t *transport = pni_transport(sel);
  ssize_t pending = pn_transport_pending(transport);
  if (pending < 0) {
    if (pn_transport_closed(transport)) {
      pni_selectable_set_terminal(sel, true);
    }
  }
  return pending;
}

static pn_timestamp_t pni_connection_deadline(pn_selectable_t *sel)
{
  pn_connection_ctx_t *ctx = pni_context(sel);
  return ctx->messenger->next_drain;
}

#include <errno.h>

static void pn_error_report(const char *pfx, const char *error)
{
  fprintf(stderr, "%s ERROR %s\n", pfx, error);
}

void pni_modified(pn_ctx_t *ctx)
{
  pn_messenger_t *m = ctx->messenger;
  pn_selectable_t *sel = ctx->selectable;
  if (pn_selectable_is_registered(sel) && !ctx->pending) {
    pn_list_add(m->pending, sel);
    ctx->pending = true;
  }
}

void pni_conn_modified(pn_connection_ctx_t *ctx)
{
  pni_modified((pn_ctx_t *) ctx);
}

void pni_lnr_modified(pn_listener_ctx_t *lnr)
{
  pni_modified((pn_ctx_t *) lnr);
}

int pn_messenger_process_events(pn_messenger_t *messenger);

static void pni_connection_readable(pn_selectable_t *sel)
{
  pn_connection_ctx_t *context = pni_context(sel);
  pn_messenger_t *messenger = context->messenger;
  pn_connection_t *connection = context->connection;
  pn_transport_t *transport = pni_transport(sel);
  ssize_t capacity = pn_transport_capacity(transport);
  if (capacity > 0) {
    ssize_t n = pn_recv(messenger->io, pn_selectable_fd(sel),
                        pn_transport_tail(transport), capacity);
    if (n <= 0) {
      if (n == 0 || !pn_wouldblock(messenger->io)) {
        if (n < 0) perror("recv");
        pn_transport_close_tail(transport);
        if (!(pn_connection_state(connection) & PN_REMOTE_CLOSED)) {
          pn_error_report("CONNECTION", "connection aborted (remote)");
        }
      }
    } else {
<<<<<<< HEAD
      pn_transport_process(transport, (size_t) n);
=======
      int err = pn_transport_process(transport, (size_t)n);
      if (err)
        pn_error_copy(messenger->error, pn_transport_error(transport));
>>>>>>> 1781b4e9
    }
  }

  pn_messenger_process_events(messenger);
  pn_messenger_flow(messenger);
  messenger->worked = true;
  pni_conn_modified(context);
}

static void pni_connection_writable(pn_selectable_t *sel)
{
  pn_connection_ctx_t *context = pni_context(sel);
  pn_messenger_t *messenger = context->messenger;
  pn_transport_t *transport = pni_transport(sel);
  ssize_t pending = pn_transport_pending(transport);
  if (pending > 0) {
    ssize_t n = pn_send(messenger->io, pn_selectable_fd(sel),
                        pn_transport_head(transport), pending);
    if (n < 0) {
      if (!pn_wouldblock(messenger->io)) {
        perror("send");
        pn_transport_close_head(transport);
      }
    } else {
      pn_transport_pop(transport, n);
    }
  }

  pn_messenger_process_events(messenger);
  pn_messenger_flow(messenger);
  messenger->worked = true;
  pni_conn_modified(context);
}

static void pni_connection_expired(pn_selectable_t *sel)
{
  pn_connection_ctx_t *ctx = pni_context(sel);
  pn_messenger_flow(ctx->messenger);
  ctx->messenger->worked = true;
  pni_conn_modified(ctx);
}

static void pni_messenger_reclaim(pn_messenger_t *messenger, pn_connection_t *conn);

static void pni_connection_finalize(pn_selectable_t *sel)
{
  pn_connection_ctx_t *ctx = (pn_connection_ctx_t *) pni_selectable_get_context(sel);
  pn_socket_t fd = pn_selectable_fd(sel);
  pn_close(ctx->messenger->io, fd);
  pn_list_remove(ctx->messenger->pending, sel);
  pni_messenger_reclaim(ctx->messenger, ctx->connection);
}

static ssize_t pni_listener_capacity(pn_selectable_t *sel)
{
  return 1;
}

static ssize_t pni_listener_pending(pn_selectable_t *sel)
{
  return 0;
}

static pn_timestamp_t pni_listener_deadline(pn_selectable_t *sel)
{
  return 0;
}

pn_connection_t *pn_messenger_connection(pn_messenger_t *messenger,
                                         pn_socket_t sock,
                                         const char *scheme,
                                         char *user,
                                         char *pass,
                                         char *host,
                                         char *port,
                                         pn_listener_ctx_t *lnr);

static void pni_listener_readable(pn_selectable_t *sel)
{
  pn_listener_ctx_t *ctx = (pn_listener_ctx_t *) pni_selectable_get_context(sel);
  pn_subscription_t *sub = ctx->subscription;
  const char *scheme = pn_subscription_scheme(sub);
  char name[1024];
  pn_socket_t sock = pn_accept(ctx->messenger->io, pn_selectable_fd(sel), name, 1024);

  pn_transport_t *t = pn_transport();
<<<<<<< HEAD
=======
  pn_transport_set_server(t);
>>>>>>> 1781b4e9

  pn_ssl_t *ssl = pn_ssl(t);
  pn_ssl_init(ssl, ctx->domain, NULL);
  pn_sasl_t *sasl = pn_sasl(t);

  pn_sasl_mechanisms(sasl, "ANONYMOUS");
<<<<<<< HEAD
  pn_sasl_server(sasl);
=======
>>>>>>> 1781b4e9
  pn_sasl_done(sasl, PN_SASL_OK);

  pn_connection_t *conn = pn_messenger_connection(ctx->messenger, sock, scheme, NULL, NULL, NULL, NULL, ctx);
  pn_transport_bind(t, conn);
}

static void pni_listener_writable(pn_selectable_t *sel)
{
  // do nothing
}

static void pni_listener_expired(pn_selectable_t *sel)
{
  // do nothing
}

static void pn_listener_ctx_free(pn_messenger_t *messenger, pn_listener_ctx_t *ctx);

static void pni_listener_finalize(pn_selectable_t *sel)
{
  pn_listener_ctx_t *lnr = (pn_listener_ctx_t *) pni_selectable_get_context(sel);
  pn_messenger_t *messenger = lnr->messenger;
  pn_close(messenger->io, pn_selectable_fd(sel));
  pn_list_remove(messenger->pending, sel);
  pn_listener_ctx_free(messenger, lnr);
}

static bool pn_streq(const char *a, const char *b)
{
  return a == b || (a && b && !strcmp(a, b));
}

static const char *default_port(const char *scheme)
{
  if (scheme && pn_streq(scheme, "amqps"))
    return "5671";
  else
    return "5672";
}

static pn_listener_ctx_t *pn_listener_ctx(pn_messenger_t *messenger,
                                          const char *scheme,
                                          const char *host,
                                          const char *port)
{
  pn_socket_t socket = pn_listen(messenger->io, host, port ? port : default_port(scheme));
  if (socket == PN_INVALID_SOCKET) {
    pn_error_copy(messenger->error, pn_io_error(messenger->io));
    pn_error_format(messenger->error, PN_ERR, "CONNECTION ERROR (%s:%s): %s\n",
                    messenger->address.host, messenger->address.port,
                    pn_error_text(messenger->error));

    return NULL;
  }

  pn_listener_ctx_t *ctx = (pn_listener_ctx_t *) pn_class_new(PN_OBJECT, sizeof(pn_listener_ctx_t));
  ctx->messenger = messenger;
  ctx->domain = pn_ssl_domain(PN_SSL_MODE_SERVER);
  if (messenger->certificate) {
    int err = pn_ssl_domain_set_credentials(ctx->domain, messenger->certificate,
                                            messenger->private_key,
                                            messenger->password);

    if (err) {
      pn_error_format(messenger->error, PN_ERR, "invalid credentials");
      pn_ssl_domain_free(ctx->domain);
      pn_free(ctx);
      pn_close(messenger->io, socket);
      return NULL;
    }
  }

  if (!(scheme && !strcmp(scheme, "amqps"))) {
    pn_ssl_domain_allow_unsecured_client(ctx->domain);
  }

  pn_subscription_t *sub = pn_subscription(messenger, scheme, host, port);
  ctx->subscription = sub;
  ctx->host = pn_strdup(host);
  ctx->port = pn_strdup(port);

  pn_selectable_t *selectable = pni_selectable(pni_listener_capacity,
                                               pni_listener_pending,
                                               pni_listener_deadline,
                                               pni_listener_readable,
                                               pni_listener_writable,
                                               pni_listener_expired,
                                               pni_listener_finalize);
  pni_selectable_set_fd(selectable, socket);
  pni_selectable_set_context(selectable, ctx);
  pn_list_add(messenger->pending, selectable);
  ctx->selectable = selectable;
  ctx->pending = true;

  pn_list_add(messenger->listeners, ctx);
  return ctx;
}

static void pn_listener_ctx_free(pn_messenger_t *messenger, pn_listener_ctx_t *ctx)
{
  pn_list_remove(messenger->listeners, ctx);
  // XXX: subscriptions are freed when the messenger is freed pn_subscription_free(ctx->subscription);
  free(ctx->host);
  free(ctx->port);
  pn_ssl_domain_free(ctx->domain);
  pn_free(ctx);
}

static pn_connection_ctx_t *pn_connection_ctx(pn_messenger_t *messenger,
                                              pn_connection_t *conn,
                                              pn_socket_t sock,
                                              const char *scheme,
                                              const char *user,
                                              const char *pass,
                                              const char *host,
                                              const char *port,
                                              pn_listener_ctx_t *lnr)
{
  pn_connection_ctx_t *ctx = (pn_connection_ctx_t *) pn_connection_get_context(conn);
  assert(!ctx);
  ctx = (pn_connection_ctx_t *) malloc(sizeof(pn_connection_ctx_t));
  ctx->messenger = messenger;
  ctx->connection = conn;
  ctx->selectable = pni_selectable(pni_connection_capacity,
                                   pni_connection_pending,
                                   pni_connection_deadline,
                                   pni_connection_readable,
                                   pni_connection_writable,
                                   pni_connection_expired,
                                   pni_connection_finalize);
  pni_selectable_set_fd(ctx->selectable, sock);
  pni_selectable_set_context(ctx->selectable, ctx);
  pn_list_add(messenger->pending, ctx->selectable);
  ctx->pending = true;
  ctx->scheme = pn_strdup(scheme);
  ctx->user = pn_strdup(user);
  ctx->pass = pn_strdup(pass);
  ctx->host = pn_strdup(host);
  ctx->port = pn_strdup(port);
  ctx->listener = lnr;
  pn_connection_set_context(conn, ctx);

  return ctx;
}

static void pn_connection_ctx_free(pn_connection_t *conn)
{
  pn_connection_ctx_t *ctx = (pn_connection_ctx_t *) pn_connection_get_context(conn);
  if (ctx) {
    pni_selectable_set_context(ctx->selectable, NULL);
    free(ctx->scheme);
    free(ctx->user);
    free(ctx->pass);
    free(ctx->host);
    free(ctx->port);
    free(ctx);
    pn_connection_set_context(conn, NULL);
  }
}

#define OUTGOING (0x0000000000000000)
#define INCOMING (0x1000000000000000)

#define pn_tracker(direction, sequence) ((direction) | (sequence))
#define pn_tracker_direction(tracker) ((tracker) & (0x1000000000000000))
#define pn_tracker_sequence(tracker) ((pn_sequence_t) ((tracker) & (0x00000000FFFFFFFF)))

static char *build_name(const char *name)
{
  if (name) {
    return pn_strdup(name);
  } else {
    return pn_i_genuuid();
  }
}

struct pn_link_ctx_t {
  pn_subscription_t *subscription;
};

// compute the maximum amount of credit each receiving link is
// entitled to.  The actual credit given to the link depends on what
// amount of credit is actually available.
static int per_link_credit( pn_messenger_t *messenger )
{
  if (messenger->receivers == 0) return 0;
  int total = messenger->credit + messenger->distributed;
  return pn_max(total/messenger->receivers, 1);
}

static void link_ctx_setup( pn_messenger_t *messenger,
                            pn_connection_t *connection,
                            pn_link_t *link )
{
  if (pn_link_is_receiver(link)) {
    messenger->receivers++;
    pn_link_ctx_t *ctx = (pn_link_ctx_t *) calloc(1, sizeof(pn_link_ctx_t));
    assert( ctx );
    assert( !pn_link_get_context(link) );
    pn_link_set_context( link, ctx );
    pn_list_add(messenger->blocked, link);
  }
}

static void link_ctx_release( pn_messenger_t *messenger, pn_link_t *link )
{
  if (pn_link_is_receiver(link)) {
    pn_link_ctx_t *ctx = (pn_link_ctx_t *) pn_link_get_context( link );
    if (!ctx) return;
    assert( messenger->receivers > 0 );
    messenger->receivers--;
    if (pn_link_get_drain(link)) {
      pn_link_set_drain(link, false);
      assert( messenger->draining > 0 );
      messenger->draining--;
    }
    pn_list_remove(messenger->credited, link);
    pn_list_remove(messenger->blocked, link);
    pn_link_set_context( link, NULL );
    free( ctx );
  }
}

static ssize_t pni_interruptor_capacity(pn_selectable_t *sel)
{
  return 1024;
}

static ssize_t pni_interruptor_pending(pn_selectable_t *sel)
{
  return 0;
}

static pn_timestamp_t pni_interruptor_deadline(pn_selectable_t *sel)
{
  return 0;
}

static void pni_interruptor_readable(pn_selectable_t *sel)
{
  pn_messenger_t *messenger = (pn_messenger_t *) pni_selectable_get_context(sel);
  char buf[1024];
  pn_read(messenger->io, pn_selectable_fd(sel), buf, 1024);
  messenger->interrupted = true;
}

static void pni_interruptor_writable(pn_selectable_t *sel)
{
  // do nothing
}

static void pni_interruptor_expired(pn_selectable_t *sel)
{
  // do nothing
}

static void pni_interruptor_finalize(pn_selectable_t *sel)
{
  pn_messenger_t *messenger = (pn_messenger_t *) pni_selectable_get_context(sel);
  messenger->interruptor = NULL;
}

pn_messenger_t *pn_messenger(const char *name)
{
  pn_messenger_t *m = (pn_messenger_t *) malloc(sizeof(pn_messenger_t));

  if (m) {
    m->name = build_name(name);
    m->certificate = NULL;
    m->private_key = NULL;
    m->password = NULL;
    m->trusted_certificates = NULL;
    m->timeout = -1;
    m->blocking = true;
    m->passive = false;
    m->io = pn_io();
    m->pending = pn_list(PN_WEAKREF, 0);
    m->interruptor = pni_selectable
      (pni_interruptor_capacity, pni_interruptor_pending,
       pni_interruptor_deadline, pni_interruptor_readable,
       pni_interruptor_writable, pni_interruptor_expired,
       pni_interruptor_finalize);
    pn_list_add(m->pending, m->interruptor);
    m->interrupted = false;
    // Explicitly initialise pipe file descriptors to invalid values in case pipe
    // fails, if we don't do this m->ctrl[0] could default to 0 - which is stdin.
    m->ctrl[0] = -1;
    m->ctrl[1] = -1;
    pn_pipe(m->io, m->ctrl);
    pni_selectable_set_fd(m->interruptor, m->ctrl[0]);
    pni_selectable_set_context(m->interruptor, m);
    m->listeners = pn_list(PN_WEAKREF, 0);
    m->connections = pn_list(PN_WEAKREF, 0);
    m->selector = pn_io_selector(m->io);
    m->collector = pn_collector();
    m->credit_mode = LINK_CREDIT_EXPLICIT;
    m->credit_batch = 1024;
    m->credit = 0;
    m->distributed = 0;
    m->receivers = 0;
    m->draining = 0;
    m->credited = pn_list(PN_WEAKREF, 0);
    m->blocked = pn_list(PN_WEAKREF, 0);
    m->next_drain = 0;
    m->next_tag = 0;
    m->outgoing = pni_store();
    m->incoming = pni_store();
    m->subscriptions = pn_list(PN_OBJECT, 0);
    m->incoming_subscription = NULL;
    m->error = pn_error();
    m->routes = pn_transform();
    m->rewrites = pn_transform();
    m->outgoing_tracker = 0;
    m->incoming_tracker = 0;
    m->address.text = pn_string(NULL);
    m->original = pn_string(NULL);
    m->rewritten = pn_string(NULL);
    m->domain = pn_string(NULL);
    m->connection_error = 0;
    m->flags = 0;
    m->snd_settle_mode = PN_SND_SETTLED;
    m->rcv_settle_mode = PN_RCV_FIRST;
    m->tracer = NULL;
    m->ssl_peer_authentication_mode = PN_SSL_VERIFY_PEER_NAME;
  }

  return m;
}

int pni_messenger_add_subscription(pn_messenger_t *messenger, pn_subscription_t *subscription)
{
  return pn_list_add(messenger->subscriptions, subscription);
}


const char *pn_messenger_name(pn_messenger_t *messenger)
{
  return messenger->name;
}

int pn_messenger_set_certificate(pn_messenger_t *messenger, const char *certificate)
{
  if (messenger->certificate) free(messenger->certificate);
  messenger->certificate = pn_strdup(certificate);
  return 0;
}

const char *pn_messenger_get_certificate(pn_messenger_t *messenger)
{
  return messenger->certificate;
}

int pn_messenger_set_private_key(pn_messenger_t *messenger, const char *private_key)
{
  if (messenger->private_key) free(messenger->private_key);
  messenger->private_key = pn_strdup(private_key);
  return 0;
}

const char *pn_messenger_get_private_key(pn_messenger_t *messenger)
{
  return messenger->private_key;
}

int pn_messenger_set_password(pn_messenger_t *messenger, const char *password)
{
  if (messenger->password) free(messenger->password);
  messenger->password = pn_strdup(password);
  return 0;
}

const char *pn_messenger_get_password(pn_messenger_t *messenger)
{
  return messenger->password;
}

int pn_messenger_set_trusted_certificates(pn_messenger_t *messenger, const char *trusted_certificates)
{
  if (messenger->trusted_certificates) free(messenger->trusted_certificates);
  messenger->trusted_certificates = pn_strdup(trusted_certificates);
  return 0;
}

const char *pn_messenger_get_trusted_certificates(pn_messenger_t *messenger)
{
  return messenger->trusted_certificates;
}

int pn_messenger_set_timeout(pn_messenger_t *messenger, int timeout)
{
  if (!messenger) return PN_ARG_ERR;
  messenger->timeout = timeout;
  return 0;
}

int pn_messenger_get_timeout(pn_messenger_t *messenger)
{
  return messenger ? messenger->timeout : 0;
}

bool pn_messenger_is_blocking(pn_messenger_t *messenger)
{
  assert(messenger);
  return messenger->blocking;
}

int pn_messenger_set_blocking(pn_messenger_t *messenger, bool blocking)
{
  messenger->blocking = blocking;
  return 0;
}

bool pn_messenger_is_passive(pn_messenger_t *messenger)
{
  assert(messenger);
  return messenger->passive;
}

int pn_messenger_set_passive(pn_messenger_t *messenger, bool passive)
{
  messenger->passive = passive;
  return 0;
}

pn_selectable_t *pn_messenger_selectable(pn_messenger_t *messenger)
{
  assert(messenger);
  pn_messenger_process_events(messenger);
  pn_list_t *p = messenger->pending;
  size_t n = pn_list_size(p);
  if (n) {
    pn_selectable_t *s = (pn_selectable_t *) pn_list_get(p, n - 1);
    pn_list_del(p, n-1, 1);
    // this is a total hack, messenger has selectables whose context
    // are the messenger itself and whose context share a common
    // prefix that is described by pn_ctx_t
    void *c = pni_selectable_get_context(s);
    if (c != messenger) {
      pn_ctx_t *ctx = (pn_ctx_t *) c;
      ctx->pending = false;
    }
    return s;
  } else {
    return NULL;
  }
}

static void pni_reclaim(pn_messenger_t *messenger)
{
  while (pn_list_size(messenger->listeners)) {
    pn_listener_ctx_t *l = (pn_listener_ctx_t *) pn_list_get(messenger->listeners, 0);
    pn_listener_ctx_free(messenger, l);
  }

  while (pn_list_size(messenger->connections)) {
    pn_connection_t *c = (pn_connection_t *) pn_list_get(messenger->connections, 0);
    pni_messenger_reclaim(messenger, c);
  }
}

void pn_messenger_free(pn_messenger_t *messenger)
{
  if (messenger) {
    pn_free(messenger->domain);
    pn_free(messenger->rewritten);
    pn_free(messenger->original);
    pn_free(messenger->address.text);
    free(messenger->name);
    free(messenger->certificate);
    free(messenger->private_key);
    free(messenger->password);
    free(messenger->trusted_certificates);
    pni_reclaim(messenger);
    pn_free(messenger->pending);
    pn_selectable_free(messenger->interruptor);
    pn_close(messenger->io, messenger->ctrl[0]);
    pn_close(messenger->io, messenger->ctrl[1]);
    pn_free(messenger->listeners);
    pn_free(messenger->connections);
    pn_selector_free(messenger->selector);
    pn_collector_free(messenger->collector);
    pn_error_free(messenger->error);
    pni_store_free(messenger->incoming);
    pni_store_free(messenger->outgoing);
    pn_free(messenger->subscriptions);
    pn_free(messenger->rewrites);
    pn_free(messenger->routes);
    pn_free(messenger->credited);
    pn_free(messenger->blocked);
    pn_free(messenger->io);
    free(messenger);
  }
}

int pn_messenger_errno(pn_messenger_t *messenger)
{
  if (messenger) {
    return pn_error_code(messenger->error);
  } else {
    return PN_ARG_ERR;
  }
}

pn_error_t *pn_messenger_error(pn_messenger_t *messenger)
{
  assert(messenger);
  return messenger->error;
}

// Run the credit scheduler, grant flow as needed.  Return True if
// credit allocation for any link has changed.
bool pn_messenger_flow(pn_messenger_t *messenger)
{
  bool updated = false;
  if (messenger->receivers == 0) {
    messenger->next_drain = 0;
    return updated;
  }

  if (messenger->credit_mode == LINK_CREDIT_AUTO) {
    // replenish, but limit the max total messages buffered
    const int max = messenger->receivers * messenger->credit_batch;
    const int used = messenger->distributed + pn_messenger_incoming(messenger);
    if (max > used)
      messenger->credit = max - used;
  } else if (messenger->credit_mode == LINK_CREDIT_MANUAL) {
    return false;
  }

  const int batch = per_link_credit(messenger);
  while (messenger->credit > 0 && pn_list_size(messenger->blocked)) {
    pn_link_t *link = (pn_link_t *) pn_list_get(messenger->blocked, 0);
    pn_list_del(messenger->blocked, 0, 1);

    const int more = pn_min( messenger->credit, batch );
    messenger->distributed += more;
    messenger->credit -= more;
    //    printf("%s: flowing %i to %p\n", messenger->name, more, (void *) ctx->link);
    pn_link_flow(link, more);
    pn_list_add(messenger->credited, link);
    updated = true;
  }

  if (!pn_list_size(messenger->blocked)) {
    messenger->next_drain = 0;
  } else {
    // not enough credit for all links
    if (!messenger->draining) {
      //      printf("%s: let's drain\n", messenger->name);
      if (messenger->next_drain == 0) {
        messenger->next_drain = pn_i_now() + 250;
        //        printf("%s: initializing next_drain\n", messenger->name);
      } else if (messenger->next_drain <= pn_i_now()) {
        // initiate drain, free up at most enough to satisfy blocked
        messenger->next_drain = 0;
        int needed = pn_list_size(messenger->blocked) * batch;
        for (size_t i = 0; i < pn_list_size(messenger->credited); i++) {
          pn_link_t *link = (pn_link_t *) pn_list_get(messenger->credited, i);
          if (!pn_link_get_drain(link)) {
            //            printf("%s: initiating drain from %p\n", messenger->name, (void *) ctx->link);
            pn_link_set_drain(link, true);
            needed -= pn_link_remote_credit(link);
            messenger->draining++;
            updated = true;
          }

          if (needed <= 0) {
            break;
          }
        }
      } else {
        //        printf("%s: delaying\n", messenger->name);
      }
    }
  }
  return updated;
}

static int pn_transport_config(pn_messenger_t *messenger,
                               pn_connection_t *connection)
{
  pn_connection_ctx_t *ctx = (pn_connection_ctx_t *) pn_connection_get_context(connection);
  pn_transport_t *transport = pn_connection_transport(connection);
  if (messenger->tracer)
    pn_transport_set_tracer(transport, messenger->tracer);
  if (ctx->scheme && !strcmp(ctx->scheme, "amqps")) {
    pn_ssl_domain_t *d = pn_ssl_domain(PN_SSL_MODE_CLIENT);
    if (messenger->certificate && messenger->private_key) {
      int err = pn_ssl_domain_set_credentials( d, messenger->certificate,
                                               messenger->private_key,
                                               messenger->password);
      if (err) {
        pn_error_report("CONNECTION", "invalid credentials");
        return err;
      }
    }
    if (messenger->trusted_certificates) {
      int err = pn_ssl_domain_set_trusted_ca_db(d, messenger->trusted_certificates);
      if (err) {
        pn_error_report("CONNECTION", "invalid certificate db");
        return err;
      }
      err = pn_ssl_domain_set_peer_authentication(
          d, messenger->ssl_peer_authentication_mode, NULL);
      if (err) {
        pn_error_report("CONNECTION", "error configuring ssl to verify peer");
      }
    } else {
      int err = pn_ssl_domain_set_peer_authentication(d, PN_SSL_ANONYMOUS_PEER, NULL);
      if (err) {
        pn_error_report("CONNECTION", "error configuring ssl for anonymous peer");
        return err;
      }
    }
    pn_ssl_t *ssl = pn_ssl(transport);
    pn_ssl_init(ssl, d, NULL);
    pn_ssl_set_peer_hostname(ssl, pn_connection_get_hostname(connection));
    pn_ssl_domain_free( d );
  }

  pn_sasl_t *sasl = pn_sasl(transport);
  if (ctx->user) {
    pn_sasl_plain(sasl, ctx->user, ctx->pass);
  } else {
    pn_sasl_mechanisms(sasl, "ANONYMOUS");
  }

  return 0;
}

static void pn_condition_report(const char *pfx, pn_condition_t *condition)
{
  if (pn_condition_is_redirect(condition)) {
    fprintf(stderr, "%s NOTICE (%s) redirecting to %s:%i\n",
            pfx,
            pn_condition_get_name(condition),
            pn_condition_redirect_host(condition),
            pn_condition_redirect_port(condition));
  } else if (pn_condition_is_set(condition)) {
    char error[1024];
    snprintf(error, 1024, "(%s) %s",
             pn_condition_get_name(condition),
             pn_condition_get_description(condition));
    pn_error_report(pfx, error);
  }
}

int pni_pump_in(pn_messenger_t *messenger, const char *address, pn_link_t *receiver)
{
  pn_delivery_t *d = pn_link_current(receiver);
  if (!pn_delivery_readable(d) && !pn_delivery_partial(d)) {
    return 0;
  }

  pni_entry_t *entry = pni_store_put(messenger->incoming, address);
  pn_buffer_t *buf = pni_entry_bytes(entry);
  pni_entry_set_delivery(entry, d);

  pn_link_ctx_t *ctx = (pn_link_ctx_t *) pn_link_get_context( receiver );
  pni_entry_set_context(entry, ctx ? ctx->subscription : NULL);

  size_t pending = pn_delivery_pending(d);
  int err = pn_buffer_ensure(buf, pending + 1);
  if (err) return pn_error_format(messenger->error, err, "get: error growing buffer");
  char *encoded = pn_buffer_memory(buf).start;
  ssize_t n = pn_link_recv(receiver, encoded, pending);
  if (n != (ssize_t) pending) {
    return pn_error_format(messenger->error, n,
                           "didn't receive pending bytes: %" PN_ZI " %" PN_ZI,
                           n, pending);
  }
  n = pn_link_recv(receiver, encoded + pending, 1);
  pn_link_advance(receiver);

  pn_link_t *link = receiver;

  if (messenger->credit_mode != LINK_CREDIT_MANUAL) {
    // account for the used credit
    assert(ctx);
    assert(messenger->distributed);
    messenger->distributed--;

    // replenish if low (< 20% maximum batch) and credit available
    if (!pn_link_get_drain(link) && pn_list_size(messenger->blocked) == 0 &&
        messenger->credit > 0) {
      const int max = per_link_credit(messenger);
      const int lo_thresh = (int)(max * 0.2 + 0.5);
      if (pn_link_remote_credit(link) < lo_thresh) {
        const int more =
            pn_min(messenger->credit, max - pn_link_remote_credit(link));
        messenger->credit -= more;
        messenger->distributed += more;
        pn_link_flow(link, more);
      }
    }
    // check if blocked
    if (pn_list_index(messenger->blocked, link) < 0 &&
        pn_link_remote_credit(link) == 0) {
      pn_list_remove(messenger->credited, link);
      if (pn_link_get_drain(link)) {
        pn_link_set_drain(link, false);
        assert(messenger->draining > 0);
        messenger->draining--;
      }
      pn_list_add(messenger->blocked, link);
    }
  }

  if (n != PN_EOS) {
    return pn_error_format(messenger->error, n, "PN_EOS expected");
  }
  pn_buffer_append(buf, encoded, pending); // XXX

  return 0;
}

void pni_messenger_reclaim_link(pn_messenger_t *messenger, pn_link_t *link)
{
  if (pn_link_is_receiver(link) && pn_link_credit(link) > 0) {
    int credit = pn_link_credit(link);
    messenger->credit += credit;
    messenger->distributed -= credit;
  }

  pn_delivery_t *d = pn_unsettled_head(link);
  while (d) {
    pni_entry_t *e = (pni_entry_t *) pn_delivery_get_context(d);
    if (e) {
      pni_entry_set_delivery(e, NULL);
      if (pn_delivery_buffered(d)) {
        pni_entry_set_status(e, PN_STATUS_ABORTED);
      }
    }
    d = pn_unsettled_next(d);
  }

  link_ctx_release(messenger, link);
}

void pni_messenger_reclaim(pn_messenger_t *messenger, pn_connection_t *conn)
{
  if (!conn) return;

  pn_link_t *link = pn_link_head(conn, 0);
  while (link) {
    pni_messenger_reclaim_link(messenger, link);
    link = pn_link_next(link, 0);
  }

  pn_list_remove(messenger->connections, conn);
  pn_connection_ctx_free(conn);
  pn_transport_free(pn_connection_transport(conn));
  pn_connection_free(conn);
}

pn_connection_t *pn_messenger_connection(pn_messenger_t *messenger,
                                         pn_socket_t sock,
                                         const char *scheme,
                                         char *user,
                                         char *pass,
                                         char *host,
                                         char *port,
                                         pn_listener_ctx_t *lnr)
{
  pn_connection_t *connection = pn_connection();
  if (!connection) return NULL;
  pn_connection_collect(connection, messenger->collector);
  pn_connection_ctx(messenger, connection, sock, scheme, user, pass, host, port, lnr);

  pn_connection_set_container(connection, messenger->name);
  pn_connection_set_hostname(connection, host);

  pn_list_add(messenger->connections, connection);

  return connection;
}

void pn_messenger_process_connection(pn_messenger_t *messenger, pn_event_t *event)
{
  pn_connection_t *conn = pn_event_connection(event);
  pn_connection_ctx_t *ctx = (pn_connection_ctx_t *) pn_connection_get_context(conn);

  if (pn_connection_state(conn) & PN_LOCAL_UNINIT) {
    pn_connection_open(conn);
  }

  if (pn_connection_state(conn) == (PN_LOCAL_ACTIVE | PN_REMOTE_CLOSED)) {
    pn_condition_t *condition = pn_connection_remote_condition(conn);
    pn_condition_report("CONNECTION", condition);
    pn_connection_close(conn);
    if (pn_condition_is_redirect(condition)) {
      const char *host = pn_condition_redirect_host(condition);
      char buf[1024];
      sprintf(buf, "%i", pn_condition_redirect_port(condition));

      pn_close(messenger->io, pn_selectable_fd(ctx->selectable));
      pn_socket_t sock = pn_connect(messenger->io, host, buf);
      pni_selectable_set_fd(ctx->selectable, sock);
      pn_transport_unbind(pn_connection_transport(conn));
      pn_connection_reset(conn);
      pn_transport_t *t = pn_transport();
      pn_transport_bind(t, conn);
      pn_transport_config(messenger, conn);
    }
  }
}

void pn_messenger_process_session(pn_messenger_t *messenger, pn_event_t *event)
{
  pn_session_t *ssn = pn_event_session(event);

  if (pn_session_state(ssn) & PN_LOCAL_UNINIT) {
    pn_session_open(ssn);
  }

  if (pn_session_state(ssn) == (PN_LOCAL_ACTIVE | PN_REMOTE_CLOSED)) {
    pn_session_close(ssn);
  }
}

void pn_messenger_process_link(pn_messenger_t *messenger, pn_event_t *event)
{
  pn_link_t *link = pn_event_link(event);
  pn_connection_t *conn = pn_event_connection(event);
  pn_connection_ctx_t *ctx = (pn_connection_ctx_t *) pn_connection_get_context(conn);

  if (pn_link_state(link) & PN_LOCAL_UNINIT) {
    pn_terminus_copy(pn_link_source(link), pn_link_remote_source(link));
    pn_terminus_copy(pn_link_target(link), pn_link_remote_target(link));
    link_ctx_setup( messenger, conn, link );
    pn_link_open(link);
    if (pn_link_is_receiver(link)) {
      pn_listener_ctx_t *lnr = ctx->listener;
      ((pn_link_ctx_t *)pn_link_get_context(link))->subscription = lnr ? lnr->subscription : NULL;
    }
  }

  if (pn_link_state(link) & PN_REMOTE_ACTIVE) {
    pn_link_ctx_t *ctx = (pn_link_ctx_t *) pn_link_get_context(link);
    if (ctx) {
      const char *addr = pn_terminus_get_address(pn_link_remote_source(link));
      if (ctx->subscription) {
        pni_subscription_set_address(ctx->subscription, addr);
      }
    }
  }

  if (pn_link_state(link) & PN_REMOTE_CLOSED) {
    if (PN_LOCAL_ACTIVE & pn_link_state(link)) {
      pn_condition_report("LINK", pn_link_remote_condition(link));
      pn_link_close(link);
      pni_messenger_reclaim_link(messenger, link);
      pn_link_free(link);
    }
  }
}

int pni_pump_out(pn_messenger_t *messenger, const char *address, pn_link_t *sender);

void pn_messenger_process_flow(pn_messenger_t *messenger, pn_event_t *event)
{
  pn_link_t *link = pn_event_link(event);

  if (pn_link_is_sender(link)) {
    pni_pump_out(messenger, pn_terminus_get_address(pn_link_target(link)), link);
  } else {
    // account for any credit left over after draining links has completed
    if (pn_link_get_drain(link)) {
      if (!pn_link_draining(link)) {
        // drain completed!
        int drained = pn_link_drained(link);
        //          printf("%s: drained %i from %p\n", messenger->name, drained, (void *) ctx->link);
        messenger->distributed -= drained;
        messenger->credit += drained;
        pn_link_set_drain(link, false);
        messenger->draining--;
        pn_list_remove(messenger->credited, link);
        pn_list_add(messenger->blocked, link);
      }
    }
  }
}

void pn_messenger_process_delivery(pn_messenger_t *messenger, pn_event_t *event)
{
  pn_delivery_t *d = pn_event_delivery(event);
  pn_link_t *link = pn_event_link(event);
  if (pn_delivery_updated(d)) {
    if (pn_link_is_sender(link)) {
      pn_delivery_update(d, pn_delivery_remote_state(d));
    }
    pni_entry_t *e = (pni_entry_t *) pn_delivery_get_context(d);
    if (e) pni_entry_updated(e);
  }
  pn_delivery_clear(d);
  if (pn_delivery_readable(d)) {
    int err = pni_pump_in(messenger, pn_terminus_get_address(pn_link_source(link)), link);
    if (err) {
      fprintf(stderr, "%s\n", pn_error_text(messenger->error));
    }
  }
}

void pn_messenger_process_transport(pn_messenger_t *messenger, pn_event_t *event)
{
  pn_connection_t *conn = pn_event_connection(event);
  pn_connection_ctx_t *ctx = (pn_connection_ctx_t *) pn_connection_get_context(conn);
  if (ctx) {
    pni_conn_modified(ctx);
  }
}

int pn_messenger_process_events(pn_messenger_t *messenger)
{
  int processed = 0;
  pn_event_t *event;
  while ((event = pn_collector_peek(messenger->collector))) {
    processed++;
    switch (pn_event_type(event)) {
    case PN_CONNECTION_INIT:
      //printf("connection created: %p\n", (void *) pn_event_connection(event));
      break;
    case PN_SESSION_INIT:
      //printf("session created: %p\n", (void *) pn_event_session(event));
      break;
    case PN_LINK_INIT:
      //printf("link created: %p\n", (void *) pn_event_link(event));
      break;
    case PN_CONNECTION_REMOTE_OPEN:
    case PN_CONNECTION_REMOTE_CLOSE:
<<<<<<< HEAD
    case PN_CONNECTION_OPEN:
    case PN_CONNECTION_CLOSE:
=======
    case PN_CONNECTION_LOCAL_OPEN:
    case PN_CONNECTION_LOCAL_CLOSE:
>>>>>>> 1781b4e9
      pn_messenger_process_connection(messenger, event);
      break;
    case PN_SESSION_REMOTE_OPEN:
    case PN_SESSION_REMOTE_CLOSE:
<<<<<<< HEAD
    case PN_SESSION_OPEN:
    case PN_SESSION_CLOSE:
=======
    case PN_SESSION_LOCAL_OPEN:
    case PN_SESSION_LOCAL_CLOSE:
>>>>>>> 1781b4e9
      pn_messenger_process_session(messenger, event);
      break;
    case PN_LINK_REMOTE_OPEN:
    case PN_LINK_REMOTE_CLOSE:
    case PN_LINK_REMOTE_DETACH:
<<<<<<< HEAD
    case PN_LINK_OPEN:
    case PN_LINK_CLOSE:
    case PN_LINK_DETACH:
=======
    case PN_LINK_LOCAL_OPEN:
    case PN_LINK_LOCAL_CLOSE:
    case PN_LINK_LOCAL_DETACH:
>>>>>>> 1781b4e9
      pn_messenger_process_link(messenger, event);
      break;
    case PN_LINK_FLOW:
      pn_messenger_process_flow(messenger, event);
      break;
    case PN_DELIVERY:
      pn_messenger_process_delivery(messenger, event);
      break;
    case PN_TRANSPORT:
    case PN_TRANSPORT_ERROR:
    case PN_TRANSPORT_HEAD_CLOSED:
    case PN_TRANSPORT_TAIL_CLOSED:
    case PN_TRANSPORT_CLOSED:
      pn_messenger_process_transport(messenger, event);
      break;
    case PN_EVENT_NONE:
      break;
    case PN_CONNECTION_BOUND:
      break;
    case PN_CONNECTION_UNBOUND:
      break;
    case PN_CONNECTION_FINAL:
      break;
    case PN_SESSION_FINAL:
      break;
    case PN_LINK_FINAL:
      break;
    }
    pn_collector_pop(messenger->collector);
  }

  return processed;
}

/**
 * Function to invoke AMQP related timer events, such as a heartbeat to prevent
 * remote_idle timeout events
 */
static void pni_messenger_tick(pn_messenger_t *messenger)
{
  for (size_t i = 0; i < pn_list_size(messenger->connections); i++) {
    pn_connection_t *connection =
        (pn_connection_t *)pn_list_get(messenger->connections, i);
    pn_transport_t *transport = pn_connection_transport(connection);
    if (transport) {
      pn_transport_tick(transport, pn_i_now());

      // if there is pending data, such as an empty heartbeat frame, call
      // process events. This should kick off the chain of selectables for
      // reading/writing.
      ssize_t pending = pn_transport_pending(transport);
      if (pending > 0) {
        pn_connection_ctx_t *cctx =
            (pn_connection_ctx_t *)pn_connection_get_context(connection);
        pn_messenger_process_events(messenger);
        pn_messenger_flow(messenger);
        pni_conn_modified(pni_context(cctx->selectable));
      }
    }
  }
}

int pn_messenger_process(pn_messenger_t *messenger)
{
  bool doMessengerTick = true;
  pn_selectable_t *sel;
  int events;
  while ((sel = pn_selector_next(messenger->selector, &events))) {
    if (events & PN_READABLE) {
      pn_selectable_readable(sel);
    }
    if (events & PN_WRITABLE) {
      pn_selectable_writable(sel);
      doMessengerTick = false;
    }
    if (events & PN_EXPIRED) {
      pn_selectable_expired(sel);
    }
  }
  // ensure timer events are processed. Cannot call this inside the while loop
  // as the timer events are not seen by the selector
  if (doMessengerTick) {
    pni_messenger_tick(messenger);
  }
  if (messenger->interrupted) {
    messenger->interrupted = false;
    return PN_INTR;
  } else {
    return 0;
  }
}

pn_timestamp_t pn_messenger_deadline(pn_messenger_t *messenger)
{
  // If the scheduler detects credit imbalance on the links, wake up
  // in time to service credit drain
  return messenger->next_drain;
}

int pni_wait(pn_messenger_t *messenger, int timeout)
{
  bool wake = false;
  pn_selectable_t *sel;
  while ((sel = pn_messenger_selectable(messenger))) {
    if (pn_selectable_is_terminal(sel)) {
      if (pn_selectable_is_registered(sel)) {
        pn_selector_remove(messenger->selector, sel);
      }
      pn_selectable_free(sel);
      // we can't wait if we end up freeing anything because we could
      // be waiting on the stopped predicate which might become true
      // as a result of the free
      wake = true;
    } else if (pn_selectable_is_registered(sel)) {
      pn_selector_update(messenger->selector, sel);
    } else {
      pn_selector_add(messenger->selector, sel);
      pn_selectable_set_registered(sel, true);
    }
  }

  if (wake) return 0;

  return pn_selector_select(messenger->selector, timeout);
}

int pn_messenger_tsync(pn_messenger_t *messenger, bool (*predicate)(pn_messenger_t *), int timeout)
{
  if (messenger->passive) {
    bool pred = predicate(messenger);
    return pred ? 0 : PN_INPROGRESS;
  }

  pn_timestamp_t now = pn_i_now();
  long int deadline = now + timeout;
  bool pred;

  while (true) {
    int error = pn_messenger_process(messenger);
    pred = predicate(messenger);
    if (error == PN_INTR) {
      return pred ? 0 : PN_INTR;
    }
    int remaining = deadline - now;
    if (pred || (timeout >= 0 && remaining < 0)) break;

    pn_timestamp_t mdeadline = pn_messenger_deadline(messenger);
    if (mdeadline) {
      if (now >= mdeadline)
        remaining = 0;
      else {
        const int delay = mdeadline - now;
        remaining = (remaining < 0) ? delay : pn_min( remaining, delay );
      }
    }
    error = pni_wait(messenger, remaining);
    if (error) return error;

    if (timeout >= 0) {
      now = pn_i_now();
    }
  }

  return pred ? 0 : PN_TIMEOUT;
}

int pn_messenger_sync(pn_messenger_t *messenger, bool (*predicate)(pn_messenger_t *))
{
  if (messenger->blocking) {
    return pn_messenger_tsync(messenger, predicate, messenger->timeout);
  } else {
    int err = pn_messenger_tsync(messenger, predicate, 0);
    if (err == PN_TIMEOUT) {
      return PN_INPROGRESS;
    } else {
      return err;
    }
  }
}

static void pni_parse(pn_address_t *address);
pn_connection_t *pn_messenger_resolve(pn_messenger_t *messenger,
                                      const char *address, char **name);
int pn_messenger_work(pn_messenger_t *messenger, int timeout);

int pn_messenger_start(pn_messenger_t *messenger)
{
  if (!messenger) return PN_ARG_ERR;

  int error = 0;

  // When checking of routes is required we attempt to resolve each route
  // with a substitution that has a defined scheme, address and port. If
  // any of theses routes is invalid an appropriate error code will be
  // returned. Currently no attempt is made to check the name part of the
  // address, as the intent here is to fail fast if the addressed host
  // is invalid or unavailable.
  if (messenger->flags | PN_FLAGS_CHECK_ROUTES) {
    pn_list_t *substitutions = pn_list(PN_WEAKREF, 0);
    pn_transform_get_substitutions(messenger->routes, substitutions);
    for (size_t i = 0; i < pn_list_size(substitutions) && error == 0; i++) {
      pn_string_t *substitution = (pn_string_t *)pn_list_get(substitutions, i);
      if (substitution) {
        pn_address_t addr;
        addr.text = pn_string(NULL);
        error = pn_string_copy(addr.text, substitution);
        if (!error) {
          pni_parse(&addr);
          if (addr.scheme && strlen(addr.scheme) > 0 &&
              !strstr(addr.scheme, "$") && addr.host && strlen(addr.host) > 0 &&
              !strstr(addr.host, "$") && addr.port && strlen(addr.port) > 0 &&
              !strstr(addr.port, "$")) {
            pn_string_t *check_addr = pn_string(NULL);
            // ipv6 hosts need to be wrapped in [] within a URI
            if (strstr(addr.host, ":")) {
              pn_string_format(check_addr, "%s://[%s]:%s/", addr.scheme,
                               addr.host, addr.port);
            } else {
              pn_string_format(check_addr, "%s://%s:%s/", addr.scheme,
                               addr.host, addr.port);
            }
            char *name = NULL;
            pn_connection_t *connection = pn_messenger_resolve(
                messenger, pn_string_get(check_addr), &name);
            pn_free(check_addr);
            if (!connection) {
              if (pn_error_code(messenger->error) == 0)
                pn_error_copy(messenger->error, pn_io_error(messenger->io));
              pn_error_format(messenger->error, PN_ERR,
                              "CONNECTION ERROR (%s:%s): %s\n",
                              messenger->address.host, messenger->address.port,
                              pn_error_text(messenger->error));
              error = pn_error_code(messenger->error);
            } else {
              // Send and receive outstanding messages until connection
              // completes or an error occurs
              int work = pn_messenger_work(messenger, -1);
              pn_connection_ctx_t *cctx =
                  (pn_connection_ctx_t *)pn_connection_get_context(connection);
              while ((work > 0 ||
                      (pn_connection_state(connection) & PN_REMOTE_UNINIT) ||
                      pni_connection_pending(cctx->selectable) != (ssize_t)0) &&
                     pn_error_code(messenger->error) == 0)
                work = pn_messenger_work(messenger, 0);
              if (work < 0 && work != PN_TIMEOUT) {
                error = work;
              } else {
                error = pn_error_code(messenger->error);
              }
            }
          }
          pn_free(addr.text);
        }
      }
    }
    pn_free(substitutions);
  }

  return error;
}

bool pn_messenger_stopped(pn_messenger_t *messenger)
{
  return pn_list_size(messenger->connections) == 0 && pn_list_size(messenger->listeners) == 0;
}

int pn_messenger_stop(pn_messenger_t *messenger)
{
  if (!messenger) return PN_ARG_ERR;

  for (size_t i = 0; i < pn_list_size(messenger->connections); i++) {
    pn_connection_t *conn = (pn_connection_t *) pn_list_get(messenger->connections, i);
    pn_link_t *link = pn_link_head(conn, PN_LOCAL_ACTIVE);
    while (link) {
      pn_link_close(link);
      link = pn_link_next(link, PN_LOCAL_ACTIVE);
    }
    pn_connection_close(conn);
  }

  for (size_t i = 0; i < pn_list_size(messenger->listeners); i++) {
    pn_listener_ctx_t *lnr = (pn_listener_ctx_t *) pn_list_get(messenger->listeners, i);
    pni_selectable_set_terminal(lnr->selectable, true);
    pni_lnr_modified(lnr);
  }

  return pn_messenger_sync(messenger, pn_messenger_stopped);
}

static void pni_parse(pn_address_t *address)
{
  address->passive = false;
  address->scheme = NULL;
  address->user = NULL;
  address->pass = NULL;
  address->host = NULL;
  address->port = NULL;
  address->name = NULL;
  pni_parse_url(pn_string_buffer(address->text), &address->scheme, &address->user,
            &address->pass, &address->host, &address->port, &address->name);
  if (address->host[0] == '~') {
    address->passive = true;
    address->host++;
  }
}

static int pni_route(pn_messenger_t *messenger, const char *address)
{
  pn_address_t *addr = &messenger->address;
  int err = pn_transform_apply(messenger->routes, address, addr->text);
  if (err) return pn_error_format(messenger->error, PN_ERR,
                                  "transformation error");
  pni_parse(addr);
  return 0;
}

pn_connection_t *pn_messenger_resolve(pn_messenger_t *messenger, const char *address, char **name)
{
  assert(messenger);
  messenger->connection_error = 0;
  pn_string_t *domain = messenger->domain;

  int err = pni_route(messenger, address);
  if (err) return NULL;

  bool passive = messenger->address.passive;
  char *scheme = messenger->address.scheme;
  char *user = messenger->address.user;
  char *pass = messenger->address.pass;
  char *host = messenger->address.host;
  char *port = messenger->address.port;
  *name = messenger->address.name;

  if (passive) {
    for (size_t i = 0; i < pn_list_size(messenger->listeners); i++) {
      pn_listener_ctx_t *ctx = (pn_listener_ctx_t *) pn_list_get(messenger->listeners, i);
      if (pn_streq(host, ctx->host) && pn_streq(port, ctx->port)) {
        return NULL;
      }
    }

    pn_listener_ctx(messenger, scheme, host, port);
    return NULL;
  }

  pn_string_set(domain, "");

  if (user) {
    pn_string_addf(domain, "%s@", user);
  }
  pn_string_addf(domain, "%s", host);
  if (port) {
    pn_string_addf(domain, ":%s", port);
  }

  for (size_t i = 0; i < pn_list_size(messenger->connections); i++) {
    pn_connection_t *connection = (pn_connection_t *) pn_list_get(messenger->connections, i);
    pn_connection_ctx_t *ctx = (pn_connection_ctx_t *) pn_connection_get_context(connection);
    if (pn_streq(scheme, ctx->scheme) && pn_streq(user, ctx->user) &&
        pn_streq(pass, ctx->pass) && pn_streq(host, ctx->host) &&
        pn_streq(port, ctx->port)) {
      return connection;
    }
    const char *container = pn_connection_remote_container(connection);
    if (pn_streq(container, pn_string_get(domain))) {
      return connection;
    }
  }

  pn_socket_t sock = pn_connect(messenger->io, host, port ? port : default_port(scheme));
  if (sock == PN_INVALID_SOCKET) {
    return NULL;
  }

  pn_connection_t *connection =
    pn_messenger_connection(messenger, sock, scheme, user, pass, host, port, NULL);
  pn_transport_t *transport = pn_transport();
  pn_transport_bind(transport, connection);
  err = pn_transport_config(messenger, connection);
  if (err) {
    pn_connection_ctx_t *ctx = (pn_connection_ctx_t *) pn_connection_get_context(connection);
    pn_selectable_t *sel = ctx->selectable;
    pn_selectable_free(sel);
    messenger->connection_error = err;
    return NULL;
  }

  pn_connection_open(connection);

  return connection;
}

PN_EXTERN pn_link_t *pn_messenger_get_link(pn_messenger_t *messenger,
                                           const char *address, bool sender)
{
  char *name = NULL;
  pn_connection_t *connection = pn_messenger_resolve(messenger, address, &name);
  if (!connection) return NULL;

  pn_link_t *link = pn_link_head(connection, PN_LOCAL_ACTIVE);
  while (link) {
    if (pn_link_is_sender(link) == sender) {
      const char *terminus = pn_link_is_sender(link) ?
        pn_terminus_get_address(pn_link_target(link)) :
        pn_terminus_get_address(pn_link_source(link));
      if (pn_streq(name, terminus))
        return link;
    }
    link = pn_link_next(link, PN_LOCAL_ACTIVE);
  }
  return NULL;
}

pn_link_t *pn_messenger_link(pn_messenger_t *messenger, const char *address,
                             bool sender, pn_seconds_t timeout)
{
  char *name = NULL;
  pn_connection_t *connection = pn_messenger_resolve(messenger, address, &name);
  if (!connection)
    return NULL;
  pn_connection_ctx_t *cctx =
      (pn_connection_ctx_t *)pn_connection_get_context(connection);

  pn_link_t *link = pn_messenger_get_link(messenger, address, sender);
  if (link)
    return link;

  pn_session_t *ssn = pn_session(connection);
  pn_session_open(ssn);
  if (sender) {
    link = pn_sender(ssn, "sender-xxx");
  } else {
    if (name) {
      link = pn_receiver(ssn, name);
    } else {
      link = pn_receiver(ssn, "");
    }
  }

  if ((sender && pn_messenger_get_outgoing_window(messenger)) ||
      (!sender && pn_messenger_get_incoming_window(messenger))) {
    // use required settlement (defaults to sending pre-settled messages)
    pn_link_set_snd_settle_mode(link, messenger->snd_settle_mode);
    pn_link_set_rcv_settle_mode(link, messenger->rcv_settle_mode);
  }
  // XXX
  if (pn_streq(name, "#")) {
    if (pn_link_is_sender(link)) {
      pn_terminus_set_dynamic(pn_link_target(link), true);
    } else {
      pn_terminus_set_dynamic(pn_link_source(link), true);
    }
  } else {
    pn_terminus_set_address(pn_link_target(link), name);
    pn_terminus_set_address(pn_link_source(link), name);
  }
  link_ctx_setup( messenger, connection, link );

  if (timeout > 0) {
    pn_terminus_set_expiry_policy(pn_link_target(link), PN_EXPIRE_WITH_LINK);
    pn_terminus_set_expiry_policy(pn_link_source(link), PN_EXPIRE_WITH_LINK);
    pn_terminus_set_timeout(pn_link_target(link), timeout);
    pn_terminus_set_timeout(pn_link_source(link), timeout);
  }

  if (!sender) {
    pn_link_ctx_t *ctx = (pn_link_ctx_t *)pn_link_get_context(link);
    assert( ctx );
    ctx->subscription = pn_subscription(messenger, cctx->scheme, cctx->host,
                                        cctx->port);
  }
  pn_link_open(link);
  return link;
}

pn_link_t *pn_messenger_source(pn_messenger_t *messenger, const char *source,
                               pn_seconds_t timeout)
{
  return pn_messenger_link(messenger, source, false, timeout);
}

pn_link_t *pn_messenger_target(pn_messenger_t *messenger, const char *target,
                               pn_seconds_t timeout)
{
  return pn_messenger_link(messenger, target, true, timeout);
}

pn_subscription_t *pn_messenger_subscribe(pn_messenger_t *messenger, const char *source)
{
  return pn_messenger_subscribe_ttl(messenger, source, 0);
}

pn_subscription_t *pn_messenger_subscribe_ttl(pn_messenger_t *messenger,
                                              const char *source,
                                              pn_seconds_t timeout)
{
  pni_route(messenger, source);
  if (pn_error_code(messenger->error)) return NULL;

  bool passive = messenger->address.passive;
  char *scheme = messenger->address.scheme;
  char *host = messenger->address.host;
  char *port = messenger->address.port;

  if (passive) {
    pn_listener_ctx_t *ctx = pn_listener_ctx(messenger, scheme, host, port);
    if (ctx) {
      return ctx->subscription;
    } else {
      return NULL;
    }
  } else {
    pn_link_t *src = pn_messenger_source(messenger, source, timeout);
    if (!src) return NULL;
    pn_link_ctx_t *ctx = (pn_link_ctx_t *) pn_link_get_context( src );
    return ctx ? ctx->subscription : NULL;
  }
}

int pn_messenger_get_outgoing_window(pn_messenger_t *messenger)
{
  return pni_store_get_window(messenger->outgoing);
}

int pn_messenger_set_outgoing_window(pn_messenger_t *messenger, int window)
{
  pni_store_set_window(messenger->outgoing, window);
  return 0;
}

int pn_messenger_get_incoming_window(pn_messenger_t *messenger)
{
  return pni_store_get_window(messenger->incoming);
}

int pn_messenger_set_incoming_window(pn_messenger_t *messenger, int window)
{
  pni_store_set_window(messenger->incoming, window);
  return 0;
}

static void outward_munge(pn_messenger_t *mng, pn_message_t *msg)
{
  char stackbuf[256];
  char *heapbuf = NULL;
  char *buf = stackbuf;
  const char *address = pn_message_get_reply_to(msg);
  int len = address ? strlen(address) : 0;
  if (len > 1 && address[0] == '~' && address[1] == '/') {
    unsigned needed = len + strlen(mng->name) + 9;
    if (needed > sizeof(stackbuf)) {
      heapbuf = (char *) malloc(needed);
      buf = heapbuf;
    }
    sprintf(buf, "amqp://%s/%s", mng->name, address + 2);
    pn_message_set_reply_to(msg, buf);
  } else if (len == 1 && address[0] == '~') {
    unsigned needed = strlen(mng->name) + 8;
    if (needed > sizeof(stackbuf)) {
      heapbuf = (char *) malloc(needed);
      buf = heapbuf;
    }
    sprintf(buf, "amqp://%s", mng->name);
    pn_message_set_reply_to(msg, buf);
  }
  if (heapbuf) free (heapbuf);
}

int pni_bump_out(pn_messenger_t *messenger, const char *address)
{
  pni_entry_t *entry = pni_store_get(messenger->outgoing, address);
  if (!entry) return 0;

  pni_entry_set_status(entry, PN_STATUS_ABORTED);
  pni_entry_free(entry);
  return 0;
}

int pni_pump_out(pn_messenger_t *messenger, const char *address, pn_link_t *sender)
{
  pni_entry_t *entry = pni_store_get(messenger->outgoing, address);
  if (!entry) {
    pn_link_drained(sender);
    return 0;
  }

  pn_buffer_t *buf = pni_entry_bytes(entry);
  pn_bytes_t bytes = pn_buffer_bytes(buf);
  const char *encoded = bytes.start;
  size_t size = bytes.size;

  // XXX: proper tag
  char tag[8];
  void *ptr = &tag;
  uint64_t next = messenger->next_tag++;
  *((uint64_t *) ptr) = next;
  pn_delivery_t *d = pn_delivery(sender, pn_dtag(tag, 8));
  pni_entry_set_delivery(entry, d);
  ssize_t n = pn_link_send(sender, encoded, size);
  if (n < 0) {
    pni_entry_free(entry);
    return pn_error_format(messenger->error, n, "send error: %s",
                           pn_error_text(pn_link_error(sender)));
  } else {
    pn_link_advance(sender);
    pni_entry_free(entry);
    return 0;
  }
}

static void pni_default_rewrite(pn_messenger_t *messenger, const char *address,
                                pn_string_t *dst)
{
  pn_address_t *addr = &messenger->address;
  if (address && strstr(address, "@")) {
    int err = pn_string_set(addr->text, address);
    if (err) assert(false);
    pni_parse(addr);
    if (addr->user || addr->pass)
    {
      pn_string_format(messenger->rewritten, "%s%s%s%s%s%s%s",
                       addr->scheme ? addr->scheme : "",
                       addr->scheme ? "://" : "",
                       addr->host,
                       addr->port ? ":" : "",
                       addr->port ? addr->port : "",
                       addr->name ? "/" : "",
                       addr->name ? addr->name : "");
    }
  }
}

static void pni_rewrite(pn_messenger_t *messenger, pn_message_t *msg)
{
  const char *address = pn_message_get_address(msg);
  pn_string_set(messenger->original, address);

  int err = pn_transform_apply(messenger->rewrites, address,
                               messenger->rewritten);
  if (err) assert(false);
  if (!pn_transform_matched(messenger->rewrites)) {
    pni_default_rewrite(messenger, pn_string_get(messenger->rewritten),
                        messenger->rewritten);
  }
  pn_message_set_address(msg, pn_string_get(messenger->rewritten));
}

static void pni_restore(pn_messenger_t *messenger, pn_message_t *msg)
{
  pn_message_set_address(msg, pn_string_get(messenger->original));
}

int pn_messenger_put(pn_messenger_t *messenger, pn_message_t *msg)
{
  if (!messenger) return PN_ARG_ERR;
  if (!msg) return pn_error_set(messenger->error, PN_ARG_ERR, "null message");
  outward_munge(messenger, msg);
  const char *address = pn_message_get_address(msg);

  pni_entry_t *entry = pni_store_put(messenger->outgoing, address);
  if (!entry)
    return pn_error_format(messenger->error, PN_ERR, "store error");

  messenger->outgoing_tracker = pn_tracker(OUTGOING, pni_entry_track(entry));
  pn_buffer_t *buf = pni_entry_bytes(entry);

  pni_rewrite(messenger, msg);
  while (true) {
    char *encoded = pn_buffer_memory(buf).start;
    size_t size = pn_buffer_capacity(buf);
    int err = pn_message_encode(msg, encoded, &size);
    if (err == PN_OVERFLOW) {
      err = pn_buffer_ensure(buf, 2*pn_buffer_capacity(buf));
      if (err) {
        pni_entry_free(entry);
        pni_restore(messenger, msg);
        return pn_error_format(messenger->error, err, "put: error growing buffer");
      }
    } else if (err) {
      pni_restore(messenger, msg);
      return pn_error_format(messenger->error, err, "encode error: %s",
                             pn_message_error(msg));
    } else {
      pni_restore(messenger, msg);
      pn_buffer_append(buf, encoded, size); // XXX
      pn_link_t *sender = pn_messenger_target(messenger, address, 0);
      if (!sender) {
        int err = pn_error_code(messenger->error);
        if (err) {
          return err;
        } else if (messenger->connection_error) {
          return pni_bump_out(messenger, address);
        } else {
          return 0;
        }
      } else {
        return pni_pump_out(messenger, address, sender);
      }
    }
  }

  return PN_ERR;
}

pn_tracker_t pn_messenger_outgoing_tracker(pn_messenger_t *messenger)
{
  assert(messenger);
  return messenger->outgoing_tracker;
}

pni_store_t *pn_tracker_store(pn_messenger_t *messenger, pn_tracker_t tracker)
{
  if (pn_tracker_direction(tracker) == OUTGOING) {
    return messenger->outgoing;
  } else {
    return messenger->incoming;
  }
}

pn_status_t pn_messenger_status(pn_messenger_t *messenger, pn_tracker_t tracker)
{
  pni_store_t *store = pn_tracker_store(messenger, tracker);
  pni_entry_t *e = pni_store_entry(store, pn_tracker_sequence(tracker));
  if (e) {
    return pni_entry_get_status(e);
  } else {
    return PN_STATUS_UNKNOWN;
  }
}

pn_delivery_t *pn_messenger_delivery(pn_messenger_t *messenger,
                                     pn_tracker_t tracker)
{
  pni_store_t *store = pn_tracker_store(messenger, tracker);
  pni_entry_t *e = pni_store_entry(store, pn_tracker_sequence(tracker));
  if (e) {
    return pni_entry_get_delivery(e);
  } else {
    return NULL;
  }
}

bool pn_messenger_buffered(pn_messenger_t *messenger, pn_tracker_t tracker)
{
  pni_store_t *store = pn_tracker_store(messenger, tracker);
  pni_entry_t *e = pni_store_entry(store, pn_tracker_sequence(tracker));
  if (e) {
    pn_delivery_t *d = pni_entry_get_delivery(e);
    if (d) {
      bool b = pn_delivery_buffered(d);
      return b;
    } else {
      return true;
    }
  } else {
    return false;
  }
}

int pn_messenger_settle(pn_messenger_t *messenger, pn_tracker_t tracker, int flags)
{
  pni_store_t *store = pn_tracker_store(messenger, tracker);
  return pni_store_update(store, pn_tracker_sequence(tracker), PN_STATUS_UNKNOWN, flags, true, true);
}

// true if all pending output has been sent to peer
bool pn_messenger_sent(pn_messenger_t *messenger)
{
  int total = pni_store_size(messenger->outgoing);

  for (size_t i = 0; i < pn_list_size(messenger->connections); i++)
  {
    pn_connection_t *conn = (pn_connection_t *) pn_list_get(messenger->connections, i);
    // check if transport is done generating output
    pn_transport_t *transport = pn_connection_transport(conn);
    if (transport) {
      if (!pn_transport_quiesced(transport)) {
        return false;
      }
    }

    pn_link_t *link = pn_link_head(conn, PN_LOCAL_ACTIVE);
    while (link) {
      if (pn_link_is_sender(link)) {
        total += pn_link_queued(link);

        pn_delivery_t *d = pn_unsettled_head(link);
        while (d) {
          if (!pn_delivery_remote_state(d) && !pn_delivery_settled(d)) {
            total++;
          }
          d = pn_unsettled_next(d);
        }
      }
      link = pn_link_next(link, PN_LOCAL_ACTIVE);
    }
  }

  return total <= messenger->send_threshold;
}

bool pn_messenger_rcvd(pn_messenger_t *messenger)
{
  if (pni_store_size(messenger->incoming) > 0) return true;

  for (size_t i = 0; i < pn_list_size(messenger->connections); i++)
  {
    pn_connection_t *conn = (pn_connection_t *) pn_list_get(messenger->connections, i);

    pn_delivery_t *d = pn_work_head(conn);
    while (d) {
      if (pn_delivery_readable(d) && !pn_delivery_partial(d)) {
        return true;
      }
      d = pn_work_next(d);
    }
  }

  if (!pn_list_size(messenger->connections) && !pn_list_size(messenger->listeners)) {
    return true;
  } else {
    return false;
  }
}

static bool work_pred(pn_messenger_t *messenger) {
  return messenger->worked;
}

int pn_messenger_work(pn_messenger_t *messenger, int timeout)
{
  messenger->worked = false;
  int err = pn_messenger_tsync(messenger, work_pred, timeout);
  if (err) {
    return err;
  }
  return (int) (messenger->worked ? 1 : 0);
}

int pni_messenger_work(pn_messenger_t *messenger)
{
  if (messenger->blocking) {
    return pn_messenger_work(messenger, messenger->timeout);
  } else {
    int err = pn_messenger_work(messenger, 0);
    if (err == PN_TIMEOUT) {
      return PN_INPROGRESS;
    } else {
      return err;
    }
  }
}

int pn_messenger_interrupt(pn_messenger_t *messenger)
{
  assert(messenger);
  ssize_t n = pn_write(messenger->io, messenger->ctrl[1], "x", 1);
  if (n <= 0) {
    return n;
  } else {
    return 0;
  }
}

int pn_messenger_send(pn_messenger_t *messenger, int n)
{
  if (n == -1) {
    messenger->send_threshold = 0;
  } else {
    messenger->send_threshold = pn_messenger_outgoing(messenger) - n;
    if (messenger->send_threshold < 0)
      messenger->send_threshold = 0;
  }
  return pn_messenger_sync(messenger, pn_messenger_sent);
}

int pn_messenger_recv(pn_messenger_t *messenger, int n)
{
  if (!messenger) return PN_ARG_ERR;
  if (messenger->blocking && !pn_list_size(messenger->listeners)
      && !pn_list_size(messenger->connections))
    return pn_error_format(messenger->error, PN_STATE_ERR, "no valid sources");

  // re-compute credit, and update credit scheduler
  if (n == -2) {
    messenger->credit_mode = LINK_CREDIT_MANUAL;
  } else if (n == -1) {
    messenger->credit_mode = LINK_CREDIT_AUTO;
  } else {
    messenger->credit_mode = LINK_CREDIT_EXPLICIT;
    if (n > messenger->distributed)
      messenger->credit = n - messenger->distributed;
    else  // cancel unallocated
      messenger->credit = 0;
  }
  pn_messenger_flow(messenger);
  int err = pn_messenger_sync(messenger, pn_messenger_rcvd);
  if (err) return err;
  if (!pn_messenger_incoming(messenger) &&
      messenger->blocking &&
      !pn_list_size(messenger->listeners) &&
      !pn_list_size(messenger->connections)) {
    return pn_error_format(messenger->error, PN_STATE_ERR, "no valid sources");
  } else {
    return 0;
  }
}

int pn_messenger_receiving(pn_messenger_t *messenger)
{
  assert(messenger);
  return messenger->credit + messenger->distributed;
}

int pn_messenger_get(pn_messenger_t *messenger, pn_message_t *msg)
{
  if (!messenger) return PN_ARG_ERR;

  pni_entry_t *entry = pni_store_get(messenger->incoming, NULL);
  // XXX: need to drain credit before returning EOS
  if (!entry) return PN_EOS;

  messenger->incoming_tracker = pn_tracker(INCOMING, pni_entry_track(entry));
  pn_buffer_t *buf = pni_entry_bytes(entry);
  pn_bytes_t bytes = pn_buffer_bytes(buf);
  const char *encoded = bytes.start;
  size_t size = bytes.size;

  messenger->incoming_subscription = (pn_subscription_t *) pni_entry_get_context(entry);

  if (msg) {
    int err = pn_message_decode(msg, encoded, size);
    pni_entry_free(entry);
    if (err) {
      return pn_error_format(messenger->error, err, "error decoding message: %s",
                             pn_message_error(msg));
    } else {
      return 0;
    }
  } else {
    pni_entry_free(entry);
    return 0;
  }
}

pn_tracker_t pn_messenger_incoming_tracker(pn_messenger_t *messenger)
{
  assert(messenger);
  return messenger->incoming_tracker;
}

pn_subscription_t *pn_messenger_incoming_subscription(pn_messenger_t *messenger)
{
  assert(messenger);
  return messenger->incoming_subscription;
}

int pn_messenger_accept(pn_messenger_t *messenger, pn_tracker_t tracker, int flags)
{
  if (pn_tracker_direction(tracker) != INCOMING) {
    return pn_error_format(messenger->error, PN_ARG_ERR,
                           "invalid tracker, incoming tracker required");
  }

  return pni_store_update(messenger->incoming, pn_tracker_sequence(tracker),
                          PN_STATUS_ACCEPTED, flags, false, false);
}

int pn_messenger_reject(pn_messenger_t *messenger, pn_tracker_t tracker, int flags)
{
  if (pn_tracker_direction(tracker) != INCOMING) {
    return pn_error_format(messenger->error, PN_ARG_ERR,
                           "invalid tracker, incoming tracker required");
  }

  return pni_store_update(messenger->incoming, pn_tracker_sequence(tracker),
                          PN_STATUS_REJECTED, flags, false, false);
}

PN_EXTERN pn_link_t *pn_messenger_tracker_link(pn_messenger_t *messenger,
                                               pn_tracker_t tracker)
{
  pni_store_t *store = pn_tracker_store(messenger, tracker);
  pni_entry_t *e = pni_store_entry(store, pn_tracker_sequence(tracker));
  if (e) {
    pn_delivery_t *d = pni_entry_get_delivery(e);
    if (d) {
      return pn_delivery_link(d);
    }
  }
  return NULL;
}

int pn_messenger_queued(pn_messenger_t *messenger, bool sender)
{
  if (!messenger) return 0;

  int result = 0;

  for (size_t i = 0; i < pn_list_size(messenger->connections); i++) {
    pn_connection_t *conn = (pn_connection_t *) pn_list_get(messenger->connections, i);

    pn_link_t *link = pn_link_head(conn, PN_LOCAL_ACTIVE);
    while (link) {
      if (pn_link_is_sender(link)) {
        if (sender) {
          result += pn_link_queued(link);
        }
      } else if (!sender) {
        result += pn_link_queued(link);
      }
      link = pn_link_next(link, PN_LOCAL_ACTIVE);
    }
  }

  return result;
}

int pn_messenger_outgoing(pn_messenger_t *messenger)
{
  return pni_store_size(messenger->outgoing) + pn_messenger_queued(messenger, true);
}

int pn_messenger_incoming(pn_messenger_t *messenger)
{
  return pni_store_size(messenger->incoming) + pn_messenger_queued(messenger, false);
}

int pn_messenger_route(pn_messenger_t *messenger, const char *pattern, const char *address)
{
  pn_transform_rule(messenger->routes, pattern, address);
  return 0;
}

int pn_messenger_rewrite(pn_messenger_t *messenger, const char *pattern, const char *address)
{
  pn_transform_rule(messenger->rewrites, pattern, address);
  return 0;
}

PN_EXTERN int pn_messenger_set_flags(pn_messenger_t *messenger, const int flags)
{
  if (!messenger)
    return PN_ARG_ERR;
  if (flags != 0 && (flags ^ PN_FLAGS_CHECK_ROUTES) != 0)
    return PN_ARG_ERR;
  messenger->flags = flags;
  return 0;
}

PN_EXTERN int pn_messenger_get_flags(pn_messenger_t *messenger)
{
  return messenger ? messenger->flags : 0;
}

int pn_messenger_set_snd_settle_mode(pn_messenger_t *messenger,
                                     const pn_snd_settle_mode_t mode)
{
  if (!messenger)
    return PN_ARG_ERR;
  messenger->snd_settle_mode = mode;
  return 0;
}

int pn_messenger_set_rcv_settle_mode(pn_messenger_t *messenger,
                                     const pn_rcv_settle_mode_t mode)
{
  if (!messenger)
    return PN_ARG_ERR;
  messenger->rcv_settle_mode = mode;
  return 0;
}

void pn_messenger_set_tracer(pn_messenger_t *messenger, pn_tracer_t tracer)
{
  assert(messenger);
  assert(tracer);

  messenger->tracer = tracer;
}

pn_millis_t pn_messenger_get_remote_idle_timeout(pn_messenger_t *messenger,
                                                 const char *address)
{
  if (!messenger)
    return PN_ARG_ERR;

  pn_address_t addr;
  addr.text = pn_string(address);
  pni_parse(&addr);

  pn_millis_t timeout = -1;
  for (size_t i = 0; i < pn_list_size(messenger->connections); i++) {
    pn_connection_t *connection =
        (pn_connection_t *)pn_list_get(messenger->connections, i);
    pn_connection_ctx_t *ctx =
        (pn_connection_ctx_t *)pn_connection_get_context(connection);
    if (pn_streq(addr.scheme, ctx->scheme) && pn_streq(addr.host, ctx->host) &&
        pn_streq(addr.port, ctx->port)) {
      pn_transport_t *transport = pn_connection_transport(connection);
      if (transport)
        timeout = pn_transport_get_remote_idle_timeout(transport);
      break;
    }
  }
  return timeout;
}

int
pn_messenger_set_ssl_peer_authentication_mode(pn_messenger_t *messenger,
                                              const pn_ssl_verify_mode_t mode)
{
  if (!messenger)
    return PN_ARG_ERR;
  messenger->ssl_peer_authentication_mode = mode;
  return 0;
}<|MERGE_RESOLUTION|>--- conflicted
+++ resolved
@@ -239,13 +239,9 @@
         }
       }
     } else {
-<<<<<<< HEAD
-      pn_transport_process(transport, (size_t) n);
-=======
       int err = pn_transport_process(transport, (size_t)n);
       if (err)
         pn_error_copy(messenger->error, pn_transport_error(transport));
->>>>>>> 1781b4e9
     }
   }
 
@@ -332,20 +328,13 @@
   pn_socket_t sock = pn_accept(ctx->messenger->io, pn_selectable_fd(sel), name, 1024);
 
   pn_transport_t *t = pn_transport();
-<<<<<<< HEAD
-=======
   pn_transport_set_server(t);
->>>>>>> 1781b4e9
 
   pn_ssl_t *ssl = pn_ssl(t);
   pn_ssl_init(ssl, ctx->domain, NULL);
   pn_sasl_t *sasl = pn_sasl(t);
 
   pn_sasl_mechanisms(sasl, "ANONYMOUS");
-<<<<<<< HEAD
-  pn_sasl_server(sasl);
-=======
->>>>>>> 1781b4e9
   pn_sasl_done(sasl, PN_SASL_OK);
 
   pn_connection_t *conn = pn_messenger_connection(ctx->messenger, sock, scheme, NULL, NULL, NULL, NULL, ctx);
@@ -1276,38 +1265,22 @@
       break;
     case PN_CONNECTION_REMOTE_OPEN:
     case PN_CONNECTION_REMOTE_CLOSE:
-<<<<<<< HEAD
-    case PN_CONNECTION_OPEN:
-    case PN_CONNECTION_CLOSE:
-=======
     case PN_CONNECTION_LOCAL_OPEN:
     case PN_CONNECTION_LOCAL_CLOSE:
->>>>>>> 1781b4e9
       pn_messenger_process_connection(messenger, event);
       break;
     case PN_SESSION_REMOTE_OPEN:
     case PN_SESSION_REMOTE_CLOSE:
-<<<<<<< HEAD
-    case PN_SESSION_OPEN:
-    case PN_SESSION_CLOSE:
-=======
     case PN_SESSION_LOCAL_OPEN:
     case PN_SESSION_LOCAL_CLOSE:
->>>>>>> 1781b4e9
       pn_messenger_process_session(messenger, event);
       break;
     case PN_LINK_REMOTE_OPEN:
     case PN_LINK_REMOTE_CLOSE:
     case PN_LINK_REMOTE_DETACH:
-<<<<<<< HEAD
-    case PN_LINK_OPEN:
-    case PN_LINK_CLOSE:
-    case PN_LINK_DETACH:
-=======
     case PN_LINK_LOCAL_OPEN:
     case PN_LINK_LOCAL_CLOSE:
     case PN_LINK_LOCAL_DETACH:
->>>>>>> 1781b4e9
       pn_messenger_process_link(messenger, event);
       break;
     case PN_LINK_FLOW:
