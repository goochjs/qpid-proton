--- conflicted
+++ resolved
@@ -52,21 +52,12 @@
 static pn_event_type_t endpoint_event(pn_endpoint_type_t type, bool open) {
   switch (type) {
   case CONNECTION:
-<<<<<<< HEAD
-    return open ? PN_CONNECTION_OPEN : PN_CONNECTION_CLOSE;
-  case SESSION:
-    return open ? PN_SESSION_OPEN : PN_SESSION_CLOSE;
-  case SENDER:
-  case RECEIVER:
-    return open ? PN_LINK_OPEN : PN_LINK_CLOSE;
-=======
     return open ? PN_CONNECTION_LOCAL_OPEN : PN_CONNECTION_LOCAL_CLOSE;
   case SESSION:
     return open ? PN_SESSION_LOCAL_OPEN : PN_SESSION_LOCAL_CLOSE;
   case SENDER:
   case RECEIVER:
     return open ? PN_LINK_LOCAL_OPEN : PN_LINK_LOCAL_CLOSE;
->>>>>>> 1781b4e9
   default:
     assert(false);
     return PN_EVENT_NONE;
@@ -159,15 +150,12 @@
       pn_clear_tpwork(connection->tpwork_head);
     }
   }
-<<<<<<< HEAD
-=======
 }
 
 pn_record_t *pn_connection_attachments(pn_connection_t *connection)
 {
   assert(connection);
   return connection->context;
->>>>>>> 1781b4e9
 }
 
 void *pn_connection_get_context(pn_connection_t *conn)
@@ -189,12 +177,6 @@
   return connection->transport;
 }
 
-pn_transport_t *pn_connection_transport(pn_connection_t *connection)
-{
-  assert(connection);
-  return connection->transport;
-}
-
 void pn_condition_init(pn_condition_t *condition)
 {
   condition->name = pn_string(NULL);
@@ -224,12 +206,7 @@
 pn_connection_t *pn_session_connection(pn_session_t *session)
 {
   if (!session) return NULL;
-<<<<<<< HEAD
-  return session->connection->endpoint.freed
-    ? NULL : session->connection;
-=======
   return session->connection;
->>>>>>> 1781b4e9
 }
 
 void pn_session_open(pn_session_t *session)
@@ -256,15 +233,12 @@
   LL_REMOVE(pn_ep_get_connection(endpoint), endpoint, endpoint);
   session->endpoint.freed = true;
   pn_decref(session);
-<<<<<<< HEAD
-=======
 }
 
 pn_record_t *pn_session_attachments(pn_session_t *session)
 {
   assert(session);
   return session->context;
->>>>>>> 1781b4e9
 }
 
 void *pn_session_get_context(pn_session_t *session)
@@ -306,11 +280,7 @@
 {
   assert(link);
   link->detached = true;
-<<<<<<< HEAD
-  pn_collector_put(link->session->connection->collector, PN_OBJECT, link, PN_LINK_DETACH);
-=======
   pn_collector_put(link->session->connection->collector, PN_OBJECT, link, PN_LINK_LOCAL_DETACH);
->>>>>>> 1781b4e9
   pn_modified(link->session->connection, &link->endpoint, true);
 
 }
@@ -335,21 +305,12 @@
     pn_delivery_t *next = delivery->unsettled_next;
     pn_delivery_settle(delivery);
     delivery = next;
-<<<<<<< HEAD
   }
   while (link->settled_head) {
     delivery = link->settled_head;
     LL_POP(link, settled, pn_delivery_t);
     pn_decref(delivery);
   }
-=======
-  }
-  while (link->settled_head) {
-    delivery = link->settled_head;
-    LL_POP(link, settled, pn_delivery_t);
-    pn_decref(delivery);
-  }
->>>>>>> 1781b4e9
   link->endpoint.freed = true;
   pn_decref(link);
 }
@@ -411,8 +372,6 @@
   return false;
 }
 
-<<<<<<< HEAD
-=======
 static void pni_free_children(pn_list_t *children)
 {
   while (pn_list_size(children) > 0) {
@@ -424,7 +383,6 @@
   pn_free(children);
 }
 
->>>>>>> 1781b4e9
 static void pn_connection_finalize(void *object)
 {
   pn_connection_t *conn = (pn_connection_t *) object;
@@ -434,15 +392,10 @@
     return;
   }
 
-<<<<<<< HEAD
-  pn_decref(conn->collector);
-  pn_free(conn->sessions);
-=======
   pni_free_children(conn->sessions);
   pn_free(conn->context);
   pn_decref(conn->collector);
 
->>>>>>> 1781b4e9
   pn_free(conn->container);
   pn_free(conn->hostname);
   pn_free(conn->offered_capabilities);
@@ -479,10 +432,7 @@
   conn->desired_capabilities = pn_data(0);
   conn->properties = pn_data(0);
   conn->collector = NULL;
-<<<<<<< HEAD
-=======
   conn->context = pn_record();
->>>>>>> 1781b4e9
 
   return conn;
 }
@@ -819,10 +769,6 @@
   if (pni_post_final(endpoint, PN_SESSION_FINAL)) {
     return;
   }
-<<<<<<< HEAD
-
-  pn_free(session->links);
-=======
 
   if (pni_connection_live(session->connection) &&
       pni_preserve_child(endpoint, &session->connection->endpoint)) {
@@ -831,20 +777,15 @@
 
   pn_free(session->context);
   pni_free_children(session->links);
->>>>>>> 1781b4e9
   pn_endpoint_tini(endpoint);
   pn_delivery_map_free(&session->state.incoming);
   pn_delivery_map_free(&session->state.outgoing);
   pn_free(session->state.local_handles);
   pn_free(session->state.remote_handles);
-<<<<<<< HEAD
-  pn_decref(session->connection);
-=======
   pn_remove_session(session->connection, session);
   if (endpoint->referenced) {
     pn_decref(session->connection);
   }
->>>>>>> 1781b4e9
 }
 
 #define pn_session_new pn_object_new
@@ -859,24 +800,16 @@
 pn_session_t *pn_session(pn_connection_t *conn)
 {
   assert(conn);
-<<<<<<< HEAD
-  static const pn_class_t clazz = PN_CLASS(pn_session);
-=======
 #define pn_session_free pn_object_free
   static const pn_class_t clazz = PN_METACLASS(pn_session);
 #undef pn_session_free
->>>>>>> 1781b4e9
   pn_session_t *ssn = (pn_session_t *) pn_class_new(&clazz, sizeof(pn_session_t));
   if (!ssn) return NULL;
 
   pn_endpoint_init(&ssn->endpoint, SESSION, conn);
   pn_add_session(conn, ssn);
   ssn->links = pn_list(PN_WEAKREF, 0);
-<<<<<<< HEAD
-  ssn->context = 0;
-=======
   ssn->context = pn_record();
->>>>>>> 1781b4e9
   ssn->incoming_capacity = 1024*1024;
   ssn->incoming_bytes = 0;
   ssn->outgoing_bytes = 0;
@@ -956,8 +889,6 @@
   terminus->capabilities = pn_data(0);
   terminus->outcomes = pn_data(0);
   terminus->filter = pn_data(0);
-<<<<<<< HEAD
-=======
 }
 
 static void pn_link_incref(void *object)
@@ -974,7 +905,6 @@
 static bool pni_session_live(pn_session_t *ssn)
 {
   return pni_connection_live(ssn->connection) || pn_refcount(ssn) > 1;
->>>>>>> 1781b4e9
 }
 
 static void pn_link_finalize(void *object)
@@ -989,14 +919,11 @@
   if (pni_post_final(endpoint, PN_LINK_FINAL)) {
     return;
   }
-<<<<<<< HEAD
-=======
 
   if (pni_session_live(link->session) &&
       pni_preserve_child(endpoint, &link->session->endpoint)) {
     return;
   }
->>>>>>> 1781b4e9
 
   pn_free(link->context);
   pn_terminus_free(&link->source);
@@ -1005,14 +932,10 @@
   pn_terminus_free(&link->remote_target);
   pn_free(link->name);
   pn_endpoint_tini(endpoint);
-<<<<<<< HEAD
-  pn_decref(link->session);
-=======
   pn_remove_link(link->session, link);
   if (endpoint->referenced) {
     pn_decref(link->session);
   }
->>>>>>> 1781b4e9
 }
 
 #define pn_link_refcount pn_object_refcount
@@ -1025,15 +948,11 @@
 
 pn_link_t *pn_link_new(int type, pn_session_t *session, const char *name)
 {
-<<<<<<< HEAD
-  static const pn_class_t clazz = PN_CLASS(pn_link);
-=======
 #define pn_link_new pn_object_new
 #define pn_link_free pn_object_free
   static const pn_class_t clazz = PN_METACLASS(pn_link);
 #undef pn_link_new
 #undef pn_link_free
->>>>>>> 1781b4e9
   pn_link_t *link = (pn_link_t *) pn_class_new(&clazz, sizeof(pn_link_t));
 
   pn_endpoint_init(&link->endpoint, type, session->connection);
@@ -1268,12 +1187,7 @@
 pn_session_t *pn_link_session(pn_link_t *link)
 {
   assert(link);
-<<<<<<< HEAD
-  return link->session->endpoint.freed
-      ? NULL : link->session;
-=======
   return link->session;
->>>>>>> 1781b4e9
 }
 
 static void pn_disposition_finalize(pn_disposition_t *ds)
@@ -1288,10 +1202,7 @@
   pn_delivery_t *delivery = (pn_delivery_t *) object;
   assert(delivery->settled);
   assert(!delivery->state.init);  // no longer in session delivery map
-<<<<<<< HEAD
-=======
   pn_free(delivery->context);
->>>>>>> 1781b4e9
   pn_buffer_free(delivery->tag);
   pn_buffer_free(delivery->bytes);
   pn_disposition_finalize(&delivery->local);
@@ -1778,12 +1689,7 @@
 pn_link_t *pn_delivery_link(pn_delivery_t *delivery)
 {
   assert(delivery);
-<<<<<<< HEAD
-  return delivery->link->endpoint.freed
-    ? NULL : delivery->link;
-=======
   return delivery->link;
->>>>>>> 1781b4e9
 }
 
 pn_disposition_t *pn_delivery_local(pn_delivery_t *delivery)
